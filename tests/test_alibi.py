--- conflicted
+++ resolved
@@ -1,9 +1,6 @@
 """Tests for ALiBi (Attention with Linear Biases) Self-Attention."""
 
-<<<<<<< HEAD
-=======
 from typing import cast
->>>>>>> 7e6428b6
 
 import pytest
 import torch
