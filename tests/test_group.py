import pytest
import torch

from attentions.group import GroupedSelfAttention


def test_grouped_self_attention_initialization() -> None:
    """Test GroupedSelfAttention initialization with various configurations."""
    # Test basic initialization
    attention = GroupedSelfAttention(d_model=64, num_query_heads=8, num_kv_heads=2)
    assert attention.d_model == 64
    assert attention.num_query_heads == 8
    assert attention.num_kv_heads == 2
    assert attention.d_head == 8  # 64 / 8
    assert attention.group_size == 4  # 8 / 2
    assert attention.input_dim == 64  # defaults to d_model
    assert attention.dropout_prob == 0.1  # default
    assert attention.temperature == 1.0  # default

    # Test with custom input_dim
    attention = GroupedSelfAttention(
        d_model=128, num_query_heads=16, num_kv_heads=4, input_dim=256
    )
    assert attention.d_model == 128
    assert attention.input_dim == 256
    assert attention.num_query_heads == 16
    assert attention.num_kv_heads == 4
    assert attention.d_head == 8  # 128 / 16
    assert attention.group_size == 4  # 16 / 4

    # Test with custom parameters
    attention = GroupedSelfAttention(
        d_model=96,
        num_query_heads=12,
        num_kv_heads=3,
        dropout=0.2,
        bias=False,
        temperature=0.8,
    )
    assert attention.dropout_prob == 0.2
    assert not attention.bias
    assert attention.temperature == 0.8


def test_grouped_self_attention_initialization_errors() -> None:
    """Test GroupedSelfAttention initialization error cases."""
    # Test d_model not divisible by num_query_heads
    with pytest.raises(
        ValueError, match="d_model .* must be divisible by num_query_heads"
    ):
        GroupedSelfAttention(d_model=64, num_query_heads=7, num_kv_heads=1)

    # Test num_query_heads not divisible by num_kv_heads
    with pytest.raises(
        ValueError, match="num_query_heads .* must be divisible by num_kv_heads"
    ):
        GroupedSelfAttention(d_model=64, num_query_heads=8, num_kv_heads=3)


def test_grouped_self_attention_forward_shapes() -> None:
    """Test GroupedSelfAttention forward pass output shapes."""
    batch_size, seq_len, d_model = 2, 10, 64
    num_query_heads, num_kv_heads = 8, 2

    attention = GroupedSelfAttention(
        d_model=d_model, num_query_heads=num_query_heads, num_kv_heads=num_kv_heads
    )
    x = torch.randn(batch_size, seq_len, d_model)

    output, attention_weights = attention(x)

    # Check output shapes
    assert output.shape == (batch_size, seq_len, d_model)
    assert attention_weights.shape == (batch_size, num_query_heads, seq_len, seq_len)

    # Check stored attention weights (averaged across heads)
    stored_weights = attention.get_attention_weights()
    assert stored_weights.shape == (batch_size, seq_len, seq_len)


def test_grouped_self_attention_forward_flexible_input() -> None:
    """Test GroupedSelfAttention with flexible input dimensions."""
    batch_size, seq_len, input_dim, d_model = 2, 8, 128, 64
    num_query_heads, num_kv_heads = 8, 4

    attention = GroupedSelfAttention(
        d_model=d_model,
        num_query_heads=num_query_heads,
        num_kv_heads=num_kv_heads,
        input_dim=input_dim,
    )
    x = torch.randn(batch_size, seq_len, input_dim)

    output, attention_weights = attention(x)

    # Output should have d_model dimensions
    assert output.shape == (batch_size, seq_len, d_model)
    assert attention_weights.shape == (batch_size, num_query_heads, seq_len, seq_len)


def test_grouped_self_attention_mask_handling() -> None:
    """Test GroupedSelfAttention mask handling."""
    batch_size, seq_len, d_model = 2, 6, 32
    num_query_heads, num_kv_heads = 4, 2

    attention = GroupedSelfAttention(
        d_model=d_model, num_query_heads=num_query_heads, num_kv_heads=num_kv_heads
    )
    x = torch.randn(batch_size, seq_len, d_model)

    # Test causal mask
    causal_mask = torch.tril(torch.ones(seq_len, seq_len))
    output, attention_weights = attention(x, mask=causal_mask)

    assert output.shape == (batch_size, seq_len, d_model)
    assert attention_weights.shape == (batch_size, num_query_heads, seq_len, seq_len)

    # Test batch-specific mask
    batch_mask = torch.ones(batch_size, seq_len, seq_len)
    batch_mask[0, :, -1] = 0  # Mask last position for first batch
    output, attention_weights = attention(x, mask=batch_mask)

    assert output.shape == (batch_size, seq_len, d_model)
    assert attention_weights.shape == (batch_size, num_query_heads, seq_len, seq_len)


def test_grouped_self_attention_deterministic() -> None:
    """Test GroupedSelfAttention produces deterministic results."""
    torch.manual_seed(42)

    batch_size, seq_len, d_model = 1, 5, 32
    num_query_heads, num_kv_heads = 4, 1

    attention = GroupedSelfAttention(
        d_model=d_model, num_query_heads=num_query_heads, num_kv_heads=num_kv_heads
    )
    attention.eval()  # Disable dropout for deterministic behavior

    x = torch.randn(batch_size, seq_len, d_model)

    # First forward pass
    output1, weights1 = attention(x)

    # Second forward pass with same input
    output2, weights2 = attention(x)

    # Should be identical
    assert torch.allclose(output1, output2, atol=1e-6)
    assert torch.allclose(weights1, weights2, atol=1e-6)


def test_grouped_self_attention_temperature_scaling() -> None:
    """Test GroupedSelfAttention temperature scaling effects."""
    batch_size, seq_len, d_model = 1, 3, 16
    num_query_heads, num_kv_heads = 4, 2

    x = torch.randn(batch_size, seq_len, d_model)

    # Low temperature (sharper attention)
    attention_low = GroupedSelfAttention(
        d_model=d_model,
        num_query_heads=num_query_heads,
        num_kv_heads=num_kv_heads,
        temperature=0.1,
    )
    attention_low.eval()

    # High temperature (smoother attention)
    attention_high = GroupedSelfAttention(
        d_model=d_model,
        num_query_heads=num_query_heads,
        num_kv_heads=num_kv_heads,
        temperature=10.0,
    )
    attention_high.eval()

    # Copy weights to ensure same initialization
    with torch.no_grad():
<<<<<<< HEAD
        for low_param, high_param in zip(attention_low.parameters(), attention_high.parameters(), strict=False):
=======
        for low_param, high_param in zip(
            attention_low.parameters(), attention_high.parameters(), strict=False
        ):
>>>>>>> 7e6428b6
            high_param.copy_(low_param)

    _, weights_low = attention_low(x)
    _, weights_high = attention_high(x)

    # Low temperature should have higher maximum attention weights
    max_low = weights_low.max()
    max_high = weights_high.max()
    assert max_low > max_high<|MERGE_RESOLUTION|>--- conflicted
+++ resolved
@@ -176,13 +176,9 @@
 
     # Copy weights to ensure same initialization
     with torch.no_grad():
-<<<<<<< HEAD
-        for low_param, high_param in zip(attention_low.parameters(), attention_high.parameters(), strict=False):
-=======
         for low_param, high_param in zip(
             attention_low.parameters(), attention_high.parameters(), strict=False
         ):
->>>>>>> 7e6428b6
             high_param.copy_(low_param)
 
     _, weights_low = attention_low(x)
