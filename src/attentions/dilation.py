--- conflicted
+++ resolved
@@ -86,63 +86,6 @@
             - attention_weights: [batch_size, num_heads, seq_len, seq_len]
         """
         batch_size, seq_len, _ = x.shape
-<<<<<<< HEAD
-        
-        # Apply linear projections
-        q = self.w_q(x)  # [batch_size, seq_len, d_model]
-        k = self.w_k(x)  # [batch_size, seq_len, d_model]
-        v = self.w_v(x)  # [batch_size, seq_len, d_model]
-        
-        # Reshape for multi-head attention if num_heads > 1
-        if self.num_heads > 1:
-            q = reshape_for_attention(q, self.num_heads, self.d_head)
-            k = reshape_for_attention(k, self.num_heads, self.d_head)
-            v = reshape_for_attention(v, self.num_heads, self.d_head)
-        else:
-            q = q.unsqueeze(1)  # [batch_size, 1, seq_len, d_model]
-            k = k.unsqueeze(1)  # [batch_size, 1, seq_len, d_model]
-            v = v.unsqueeze(1)  # [batch_size, 1, seq_len, d_model]
-        
-        # Apply RoPE if enabled
-        if self.rope:
-            q, k = self.apply_rope(q, k)
-        
-        # Create dilated attention mask
-        dilated_mask = create_dilated_mask(seq_len, self.dilation_rate, x.device)
-        
-        # Combine with user-provided mask if given
-        if mask is not None:
-            if mask.dim() == 2:  # [seq_len, seq_len]
-                mask = mask.unsqueeze(0).unsqueeze(0).expand(
-                    batch_size, self.num_heads, -1, -1
-                )
-            elif mask.dim() == 3:  # [batch_size, seq_len, seq_len]
-                mask = mask.unsqueeze(1).expand(-1, self.num_heads, -1, -1)
-            
-            # Convert boolean mask to match dilated_mask format if needed
-            if mask.dtype == torch.bool:
-                combined_mask = (
-                    dilated_mask.unsqueeze(0).unsqueeze(0).expand(
-                        batch_size, self.num_heads, -1, -1
-                    ) & mask
-                )
-            else:
-                # For additive masks, convert dilated_mask to additive format
-                dilated_additive = torch.where(dilated_mask, 0.0, float('-inf'))
-                dilated_additive = dilated_additive.unsqueeze(0).unsqueeze(0).expand(
-                    batch_size, self.num_heads, -1, -1
-                )
-                combined_mask = dilated_additive + mask
-        else:
-            # Use only dilated mask
-            combined_mask = dilated_mask.unsqueeze(0).unsqueeze(0).expand(
-                batch_size, self.num_heads, -1, -1
-            )
-        
-        # Compute scaled dot-product attention
-        attention_output, attention_weights = scaled_dot_product_attention(
-            q, k, v, mask=combined_mask, dropout=self.dropout, temperature=self.temperature
-=======
         q, k, v = self._project_inputs(x)
         q, k, v = self._reshape_for_heads(q, k, v)
         q, k = self._maybe_apply_rope(q, k)
@@ -150,7 +93,6 @@
         dilated_mask = create_dilated_mask(seq_len, self.dilation_rate, x.device)
         combined_mask = self._prepare_combined_mask(
             dilated_mask, mask, batch_size, seq_len
->>>>>>> 7e6428b6
         )
 
         attention_output, attention_weights = self._compute_dilated_attention(
