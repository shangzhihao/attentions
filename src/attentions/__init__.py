--- conflicted
+++ resolved
@@ -4,18 +4,6 @@
 mechanisms used in transformer models and deep learning architectures.
 """
 
-<<<<<<< HEAD
-from .alibi import AlibiSelfAttention
-from .base import BaseSelfAttention, scaled_dot_product_attention
-from .block import BlockSelfAttention
-from .dilation import DilatedSelfAttention
-from .group import GroupedSelfAttention
-from .linear import LinearSelfAttention
-from .local import LocalSelfAttention
-from .longformer import LongformerSelfAttention
-from .lsh import LSHSelfAttention
-from .masks import (
-=======
 from attentions.alibi import AlibiSelfAttention
 from attentions.base import (
     BaseSelfAttention,
@@ -29,7 +17,6 @@
 from attentions.longformer import LongformerSelfAttention
 from attentions.lsh import LSHSelfAttention
 from attentions.masks import (
->>>>>>> 515ab192
     combine_masks,
     create_block_mask,
     create_causal_mask,
@@ -42,7 +29,7 @@
 from attentions.vanilla import VanillaSelfAttention
 
 
-__version__ = "0.1.0"
+__version__ = "0.1.01"
 
 __all__ = (
     "AlibiSelfAttention",
