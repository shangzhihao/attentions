--- conflicted
+++ resolved
@@ -43,21 +43,6 @@
         rope: bool = False,
     ):
         if d_model % num_query_heads != 0:
-<<<<<<< HEAD
-            raise ValueError(
-                f"d_model ({d_model}) must be divisible by "
-                f"num_query_heads ({num_query_heads})"
-            )
-        
-        if num_query_heads % num_kv_heads != 0:
-            raise ValueError(
-                f"num_query_heads ({num_query_heads}) must be divisible by "
-                f"num_kv_heads ({num_kv_heads})"
-            )
-        
-        super().__init__(d_model, input_dim, dropout, bias, rope)
-        
-=======
             message = (
                 f"d_model ({d_model}) must be divisible by num_query_heads "
                 f"({num_query_heads})"
@@ -73,7 +58,6 @@
 
         super().__init__(d_model, input_dim, dropout, bias=bias, rope=rope)
 
->>>>>>> 7e6428b6
         self.num_query_heads = num_query_heads
         self.num_kv_heads = num_kv_heads
         self.d_head = d_model // num_query_heads
@@ -132,6 +116,7 @@
             Expanded tensor [batch_size, num_query_heads, seq_len, d_kv]
         """
         # Repeat each kv head for group_size query heads
+        # Shape: [batch_size, num_kv_heads, seq_len, d_kv] -> [batch_size, num_query_heads, seq_len, d_kv]
         return kv.repeat_interleave(self.group_size, dim=1)
 
     def forward(
@@ -172,11 +157,6 @@
             q, k = self.apply_rope(q, k)
 
         # Expand k and v to match query groups
-<<<<<<< HEAD
-        k = self._expand_kv_for_groups(k)
-        v = self._expand_kv_for_groups(v)
-        
-=======
         k = self._expand_kv_for_groups(
             k
         )  # [batch_size, num_query_heads, seq_len, d_kv]
@@ -184,20 +164,11 @@
             v
         )  # [batch_size, num_query_heads, seq_len, d_kv]
 
->>>>>>> 7e6428b6
         # Expand mask for multiple query heads if provided
         if mask is not None:
             mask_rank = mask.dim()
             if mask_rank == MASK_DIM_BATCH:
                 mask = mask.unsqueeze(1).expand(-1, self.num_query_heads, -1, -1)
-<<<<<<< HEAD
-            elif mask.dim() == 2:  # [seq_len, seq_len]
-                # Expand to [batch_size, num_query_heads, seq_len, seq_len]
-                mask = mask.unsqueeze(0).unsqueeze(0).expand(
-                    batch_size, self.num_query_heads, -1, -1
-                )
-        
-=======
             elif mask_rank == MASK_DIM_SEQUENCE:
                 mask = (
                     mask.unsqueeze(0)
@@ -205,7 +176,6 @@
                     .expand(batch_size, self.num_query_heads, -1, -1)
                 )
 
->>>>>>> 7e6428b6
         # Compute scaled dot-product attention
         attention_output, attention_weights = scaled_dot_product_attention(
             q, k, v, mask=mask, dropout=self.dropout, temperature=self.temperature
