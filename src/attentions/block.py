--- conflicted
+++ resolved
@@ -94,15 +94,6 @@
         """
         batch_size, num_heads, seq_len, _ = query.shape
         device = query.device
-<<<<<<< HEAD
-        
-        # Get block indices
-        block_starts, block_ends = self._create_block_indices(
-            seq_len, self.block_size, self.overlap
-        )
-        
-        # Initialize output tensors
-=======
 
         block_starts, block_ends = self._create_block_indices(
             seq_len, self.block_size, overlap=self.overlap
@@ -111,42 +102,10 @@
             zip(block_starts.tolist(), block_ends.tolist(), strict=False)
         )
 
->>>>>>> 7e6428b6
         output = torch.zeros_like(query)
         attention_weights = torch.zeros(
             batch_size, num_heads, seq_len, seq_len, device=device, dtype=query.dtype
         )
-<<<<<<< HEAD
-        
-        # Process each block
-        for i, (start, end) in enumerate(
-            zip(block_starts, block_ends, strict=False)
-        ):
-            start_idx, end_idx = start.item(), end.item()
-            
-            # Extract block data
-            q_block = query[:, :, start_idx:end_idx, :]
-            k_block = key[:, :, start_idx:end_idx, :]
-            v_block = value[:, :, start_idx:end_idx, :]
-            
-            # Extract block mask if provided
-            block_mask = None
-            if mask is not None:
-                if mask.dim() == 2:  # [seq_len, seq_len]
-                    block_mask = mask[start_idx:end_idx, start_idx:end_idx]
-                    block_mask = block_mask.unsqueeze(0).unsqueeze(0).expand(
-                        batch_size, num_heads, -1, -1
-                    )
-                elif mask.dim() == 3:  # [batch_size, seq_len, seq_len]
-                    block_mask = mask[:, start_idx:end_idx, start_idx:end_idx]
-                    block_mask = block_mask.unsqueeze(1).expand(
-                        -1, num_heads, -1, -1
-                    )
-                elif mask.dim() == 4:  # [batch_size, num_heads, seq_len, seq_len]
-                    block_mask = mask[:, :, start_idx:end_idx, start_idx:end_idx]
-            
-            # Apply attention within the block
-=======
 
         previous_range: tuple[int, int] | None = None
         for start_idx, end_idx in block_ranges:
@@ -156,7 +115,6 @@
             block_mask = self._extract_block_mask(
                 mask, start_idx, end_idx, batch_size, num_heads
             )
->>>>>>> 7e6428b6
             block_output, block_weights = scaled_dot_product_attention(
                 q_block,
                 k_block,
@@ -331,12 +289,6 @@
             v = self.w_v(x)  # [batch_size, seq_len, d_model]
 
             # Reshape for multi-head attention
-<<<<<<< HEAD
-            q = reshape_for_attention(q, self.num_heads, self.d_head)
-            k = reshape_for_attention(k, self.num_heads, self.d_head)
-            v = reshape_for_attention(v, self.num_heads, self.d_head)
-            
-=======
             q = reshape_for_attention(
                 q, self.num_heads, self.d_head
             )  # [batch_size, num_heads, seq_len, d_head]
@@ -347,7 +299,6 @@
                 v, self.num_heads, self.d_head
             )  # [batch_size, num_heads, seq_len, d_head]
 
->>>>>>> 7e6428b6
             # Apply RoPE if enabled
             if self.rope:
                 q, k = self.apply_rope(q, k)
@@ -422,7 +373,4 @@
     def extra_repr(self) -> str:
         """Extra representation for debugging."""
         base_repr = super().extra_repr()
-        return (
-            f"{base_repr}, block_size={self.block_size}, num_heads={self.num_heads}, "
-            f"d_head={self.d_head}, temperature={self.temperature}, overlap={self.overlap}"
-        )+        return f"{base_repr}, block_size={self.block_size}, num_heads={self.num_heads}, d_head={self.d_head}, temperature={self.temperature}, overlap={self.overlap}"